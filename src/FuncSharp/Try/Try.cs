--- conflicted
+++ resolved
@@ -37,17 +37,6 @@
         }
 
         /// <summary>
-<<<<<<< HEAD
-        /// Create a new try with the result of the specified function while converting all exceptions into erroneous result.
-        /// </summary>
-        public static Try<A, Exception> Create<A>(Func<Unit, A> f)
-        {
-            return Create<A, Exception>(f);
-        }
-
-        /// <summary>
-=======
->>>>>>> 7785205e
         /// Creates a new try with a successful result.
         /// </summary>
         public static SuccessTry<A> Success<A>(A value)
